--- conflicted
+++ resolved
@@ -35,14 +35,12 @@
 
 	head *header.ExtendedHeader
 
-<<<<<<< HEAD
 	vals    []types.PrivValidator
 	valPntr int
-=======
+
 	// blockTime is optional - if set, the test suite will generate
 	// blocks timestamped at the specified interval
 	blockTime time.Duration
->>>>>>> 32bc7a97
 }
 
 func NewStore(t *testing.T) libhead.Store[*header.ExtendedHeader] {
