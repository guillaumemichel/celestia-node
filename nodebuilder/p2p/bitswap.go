package p2p

import (
	"context"
	"errors"
	"fmt"

	"github.com/ipfs/boxo/bitswap/client"
	"github.com/ipfs/boxo/bitswap/network"
	"github.com/ipfs/boxo/bitswap/server"
	"github.com/ipfs/boxo/blockstore"
	"github.com/ipfs/boxo/exchange"
	"github.com/ipfs/go-datastore"
	routinghelpers "github.com/libp2p/go-libp2p-routing-helpers"
	hst "github.com/libp2p/go-libp2p/core/host"
	"github.com/libp2p/go-libp2p/core/protocol"
	"go.uber.org/fx"

	"github.com/celestiaorg/celestia-node/share/eds"
)

const (
	// default size of bloom filter in blockStore
	defaultBloomFilterSize = 512 << 10
	// default amount of hash functions defined for bloom filter
	defaultBloomFilterHashes = 7
	// default size of arc cache in blockStore
	defaultARCCacheSize = 64 << 10
)

// dataExchange provides a constructor for IPFS block's DataExchange over BitSwap.
func dataExchange(params bitSwapParams) exchange.Interface {
	prefix := protocolID(params.Net)
	net := network.NewFromIpfsHost(params.Host, &routinghelpers.Null{}, network.Prefix(prefix))
	srvr := server.New(
		params.Ctx,
		net,
		params.Bs,
		server.ProvideEnabled(false), // we don't provide blocks over DHT
		// NOTE: These below are required for our protocol to work reliably.
		// // See https://github.com/celestiaorg/celestia-node/issues/732
		server.SetSendDontHaves(false),
	)

	clnt := client.New(
		params.Ctx,
		net,
		params.Bs,
		client.WithBlockReceivedNotifier(srvr),
		client.SetSimulateDontHavesOnTimeout(false),
		client.WithoutDuplicatedBlockStats(),
	)
	net.Start(srvr, clnt) // starting with hook does not work

	params.Lifecycle.Append(fx.Hook{
		OnStop: func(ctx context.Context) (err error) {
			err = errors.Join(err, clnt.Close())
			err = errors.Join(err, srvr.Close())
			net.Stop()
			return err
		},
	})

	return clnt
}

func blockstoreFromDatastore(ctx context.Context, ds datastore.Batching) (blockstore.Blockstore, error) {
	return blockstore.CachedBlockstore(
		ctx,
		blockstore.NewBlockstore(ds),
		blockstore.CacheOpts{
			HasBloomFilterSize:   defaultBloomFilterSize,
			HasBloomFilterHashes: defaultBloomFilterHashes,
			HasTwoQueueCacheSize: defaultARCCacheSize,
		},
	)
}

func blockstoreFromEDSStore(ctx context.Context, store *eds.Store) (blockstore.Blockstore, error) {
	return blockstore.CachedBlockstore(
		ctx,
		store.Blockstore(),
		blockstore.CacheOpts{
			HasTwoQueueCacheSize: defaultARCCacheSize,
		},
	)
}

type bitSwapParams struct {
	fx.In

<<<<<<< HEAD
	Ctx  context.Context
	Host hst.Host
	Bs   blockstore.Blockstore
	Net  Network
=======
	Lifecycle fx.Lifecycle
	Ctx       context.Context
	Net       Network
	Host      hst.Host
	Bs        blockstore.Blockstore
}

func protocolID(network Network) protocol.ID {
	return protocol.ID(fmt.Sprintf("/celestia/%s", network))
>>>>>>> fae3024a
}<|MERGE_RESOLUTION|>--- conflicted
+++ resolved
@@ -89,12 +89,6 @@
 type bitSwapParams struct {
 	fx.In
 
-<<<<<<< HEAD
-	Ctx  context.Context
-	Host hst.Host
-	Bs   blockstore.Blockstore
-	Net  Network
-=======
 	Lifecycle fx.Lifecycle
 	Ctx       context.Context
 	Net       Network
@@ -104,5 +98,4 @@
 
 func protocolID(network Network) protocol.ID {
 	return protocol.ID(fmt.Sprintf("/celestia/%s", network))
->>>>>>> fae3024a
 }