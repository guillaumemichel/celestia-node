--- conflicted
+++ resolved
@@ -2,13 +2,10 @@
 
 import (
 	"context"
-<<<<<<< HEAD
-=======
 	"strconv"
 	"testing"
 	"time"
 
->>>>>>> fc0938da
 	"github.com/stretchr/testify/assert"
 	"github.com/stretchr/testify/require"
 	"strconv"
@@ -79,11 +76,7 @@
 		err := Init(*DefaultConfig(node.Full), dir, node.Full)
 		require.NoError(b, err)
 
-<<<<<<< HEAD
-		store := newStore(b, ctx, dir)
-=======
 		store := newStore(ctx, b, dir)
->>>>>>> fc0938da
 		size := 128
 		b.Run("enabled eds proof caching", func(b *testing.B) {
 			b.StopTimer()
@@ -126,34 +119,12 @@
 	})
 }
 
-<<<<<<< HEAD
-func TestStoreRestart(b *testing.T) {
-=======
 func TestStoreRestart(t *testing.T) {
->>>>>>> fc0938da
 	const (
 		blocks = 5
 		size   = 32
 	)
 	ctx, cancel := context.WithTimeout(context.Background(), time.Second*5)
-<<<<<<< HEAD
-	b.Cleanup(cancel)
-
-	dir := b.TempDir()
-	err := Init(*DefaultConfig(node.Full), dir, node.Full)
-	require.NoError(b, err)
-
-	store := newStore(b, ctx, dir)
-
-	hashes := make([][]byte, blocks)
-	for i := range hashes {
-		edss := edstest.RandEDS(b, size)
-		require.NoError(b, err)
-		dah, err := da.NewDataAvailabilityHeader(edss)
-		require.NoError(b, err)
-		err = store.edsStore.Put(ctx, dah.Hash(), edss)
-		require.NoError(b, err)
-=======
 	t.Cleanup(cancel)
 
 	dir := t.TempDir()
@@ -170,25 +141,12 @@
 		require.NoError(t, err)
 		err = store.edsStore.Put(ctx, dah.Hash(), edss)
 		require.NoError(t, err)
->>>>>>> fc0938da
 
 		// store hashes for read loop later
 		hashes[i] = dah.Hash()
 	}
 
 	// restart store
-<<<<<<< HEAD
-	store.stop(b, ctx)
-	store = newStore(b, ctx, dir)
-
-	for _, h := range hashes {
-		edsReader, err := store.edsStore.GetCAR(ctx, h)
-		require.NoError(b, err)
-		odsReader, err := eds.ODSReader(edsReader)
-		require.NoError(b, err)
-		_, err = eds.ReadEDS(ctx, odsReader, h)
-		require.NoError(b, err)
-=======
 	store.stop(ctx, t)
 	store = newStore(ctx, t, dir)
 
@@ -199,7 +157,6 @@
 		require.NoError(t, err)
 		_, err = eds.ReadEDS(ctx, odsReader, h)
 		require.NoError(t, err)
->>>>>>> fc0938da
 	}
 }
 
@@ -208,11 +165,7 @@
 	edsStore *eds.Store
 }
 
-<<<<<<< HEAD
-func newStore(t require.TestingT, ctx context.Context, dir string) store {
-=======
 func newStore(ctx context.Context, t require.TestingT, dir string) store {
->>>>>>> fc0938da
 	s, err := OpenStore(dir, nil)
 	require.NoError(t, err)
 	ds, err := s.Datastore()
@@ -227,11 +180,7 @@
 	}
 }
 
-<<<<<<< HEAD
-func (s *store) stop(t *testing.T, ctx context.Context) {
-=======
 func (s *store) stop(ctx context.Context, t *testing.T) {
->>>>>>> fc0938da
 	require.NoError(t, s.edsStore.Stop(ctx))
 	require.NoError(t, s.s.Close())
 }