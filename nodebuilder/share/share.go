--- conflicted
+++ resolved
@@ -90,15 +90,11 @@
 	return api.Internal.GetSharesByNamespace(ctx, root, namespace)
 }
 
-<<<<<<< HEAD
-func (m *module) SharesAvailable(ctx context.Context, root *share.Root) error {
-=======
 type module struct {
 	share.Getter
 	share.Availability
 }
 
 func (m module) SharesAvailable(ctx context.Context, root *share.Root) error {
->>>>>>> 37b4aba1
 	return m.Availability.SharesAvailable(ctx, root)
 }