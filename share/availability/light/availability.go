--- conflicted
+++ resolved
@@ -5,23 +5,13 @@
 	"errors"
 	"math"
 
-<<<<<<< HEAD
-	"github.com/libp2p/go-libp2p/core/peer"
-
-	"github.com/ipfs/go-blockservice"
-=======
->>>>>>> 37b4aba1
 	ipldFormat "github.com/ipfs/go-ipld-format"
 	logging "github.com/ipfs/go-log/v2"
 	"github.com/libp2p/go-libp2p/core/peer"
 
 	"github.com/celestiaorg/celestia-node/share"
 	"github.com/celestiaorg/celestia-node/share/availability/discovery"
-<<<<<<< HEAD
-	shr "github.com/celestiaorg/celestia-node/share/service"
-=======
 	"github.com/celestiaorg/celestia-node/share/getters"
->>>>>>> 37b4aba1
 )
 
 var log = logging.Logger("share/light")
@@ -31,12 +21,7 @@
 // its availability. It is assumed that there are a lot of lightAvailability instances
 // on the network doing sampling over the same Root to collectively verify its availability.
 type ShareAvailability struct {
-<<<<<<< HEAD
-	shareServ shr.ShareService
-	bserv     blockservice.BlockService
-=======
 	getter share.Getter
->>>>>>> 37b4aba1
 	// disc discovers new full nodes in the network.
 	// it is not allowed to call advertise for light nodes (Full nodes only).
 	disc   *discovery.Discovery
@@ -45,23 +30,12 @@
 
 // NewShareAvailability creates a new light Availability.
 func NewShareAvailability(
-<<<<<<< HEAD
-	shareService shr.ShareService,
-	bserv blockservice.BlockService,
-	disc *discovery.Discovery,
-) *ShareAvailability {
-	la := &ShareAvailability{
-		shareServ: shareService,
-		bserv:     bserv,
-		disc:      disc,
-=======
 	getter share.Getter,
 	disc *discovery.Discovery,
 ) *ShareAvailability {
 	la := &ShareAvailability{
 		getter: getter,
 		disc:   disc,
->>>>>>> 37b4aba1
 	}
 	return la
 }
@@ -72,11 +46,7 @@
 
 	go la.disc.EnsurePeers(ctx)
 
-<<<<<<< HEAD
-	return la.shareServ.Start(ctx)
-=======
 	return nil
->>>>>>> 37b4aba1
 }
 
 func (la *ShareAvailability) Stop(ctx context.Context) error {
@@ -105,16 +75,6 @@
 	ctx = getters.WithSession(ctx)
 	ctx, cancel := context.WithTimeout(ctx, share.AvailabilityTimeout)
 	defer cancel()
-<<<<<<< HEAD
-
-	la.shareServ.RenewSession(ctx)
-
-	log.Debugw("starting sampling session", "root", dah.Hash())
-	errs := make(chan error, len(samples))
-	for _, s := range samples {
-		go func(s Sample) {
-			_, err := la.shareServ.GetShare(ctx, dah, s.Row, s.Col)
-=======
 	log.Debugw("starting sampling session", "root", dah.Hash())
 
 	errs := make(chan error, len(samples))
@@ -125,7 +85,6 @@
 			if err != nil {
 				log.Debugw("error fetching share", "root", dah.Hash(), "row", s.Row, "col", s.Col)
 			}
->>>>>>> 37b4aba1
 			// we don't really care about Share bodies at this point
 			// it also means we now saved the Share in local storage
 			select {
