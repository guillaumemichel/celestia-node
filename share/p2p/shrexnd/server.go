--- conflicted
+++ resolved
@@ -135,20 +135,13 @@
 		logger.Warn("server: nd not found")
 		srv.respondNotFoundError(ctx, logger, stream)
 		return
-<<<<<<< HEAD
-	case errors.Is(err, share.ErrNamespaceNotFound):
-		resp := namespacedSharesToResponse(shares, false)
-		srv.respond(ctx, logger, stream, resp)
-		return
-=======
->>>>>>> f32c9039
 	case err != nil:
 		logger.Errorw("server: retrieving shares", "err", err)
 		srv.respondInternalError(ctx, logger, stream)
 		return
 	}
 
-	resp := namespacedSharesToResponse(shares, true)
+	resp := namespacedSharesToResponse(shares)
 	srv.respond(ctx, logger, stream, resp)
 }
 
@@ -182,19 +175,9 @@
 }
 
 // namespacedSharesToResponse encodes shares into proto and sends it to client with OK status code
-func namespacedSharesToResponse(shares share.NamespacedShares, found bool) *pb.GetSharesByNamespaceResponse {
+func namespacedSharesToResponse(shares share.NamespacedShares) *pb.GetSharesByNamespaceResponse {
 	rows := make([]*pb.Row, 0, len(shares))
 	for _, row := range shares {
-<<<<<<< HEAD
-		proof := &pb.Proof{
-			Start:    int64(row.Proof.Start()),
-			End:      int64(row.Proof.End()),
-			Nodes:    row.Proof.Nodes(),
-			Hashleaf: row.Proof.LeafHash(),
-		}
-
-=======
->>>>>>> f32c9039
 		row := &pb.Row{
 			Shares: row.Shares,
 			Proof: &pb.Proof{
@@ -209,11 +192,7 @@
 	}
 
 	status := pb.StatusCode_OK
-<<<<<<< HEAD
-	if !found {
-=======
 	if len(shares) == 0 || (len(shares) == 1 && len(shares[0].Shares) == 0) {
->>>>>>> f32c9039
 		status = pb.StatusCode_NAMESPACE_NOT_FOUND
 	}
 
