--- conflicted
+++ resolved
@@ -58,19 +58,8 @@
 	// pools collecting peers from shrexSub and stores them by datahash
 	pools map[string]*syncPool
 
-<<<<<<< HEAD
-	// fullNodes collects full nodes peer.ID found via discovery
-	fullNodes *pool
-=======
-	// initialHeight is the height of the first header received from headersub
-	initialHeight atomic.Uint64
-	// messages from shrex.Sub with height below storeFrom will be ignored, since we don't need to
-	// track peers for those headers
-	storeFrom atomic.Uint64
-
 	// nodes collects nodes' peer.IDs found via discovery
 	nodes *pool
->>>>>>> 32bc7a97
 
 	// hashes that are not in the chain
 	blacklistedHashes map[string]bool
