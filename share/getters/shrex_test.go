--- conflicted
+++ resolved
@@ -16,22 +16,14 @@
 
 	"github.com/celestiaorg/celestia-app/pkg/da"
 	libhead "github.com/celestiaorg/go-header"
-<<<<<<< HEAD
-=======
 	"github.com/celestiaorg/nmt"
-	nmtnamespace "github.com/celestiaorg/nmt/namespace"
->>>>>>> 2046250e
 	"github.com/celestiaorg/rsmt2d"
 
 	"github.com/celestiaorg/celestia-node/header"
 	"github.com/celestiaorg/celestia-node/header/headertest"
 	"github.com/celestiaorg/celestia-node/share"
 	"github.com/celestiaorg/celestia-node/share/eds"
-<<<<<<< HEAD
 	"github.com/celestiaorg/celestia-node/share/eds/edstest"
-=======
-	"github.com/celestiaorg/celestia-node/share/ipld"
->>>>>>> 2046250e
 	"github.com/celestiaorg/celestia-node/share/p2p/discovery"
 	"github.com/celestiaorg/celestia-node/share/p2p/peers"
 	"github.com/celestiaorg/celestia-node/share/p2p/shrexeds"
@@ -101,35 +93,25 @@
 		t.Cleanup(cancel)
 
 		// generate test data
-<<<<<<< HEAD
-		eds, dah, namespace := generateTestEDS(t)
-=======
-		eds, dah, maxNID := generateTestEDS(t)
->>>>>>> 2046250e
+		eds, dah, maxNamespace := generateTestEDS(t)
 		require.NoError(t, edsStore.Put(ctx, dah.Hash(), eds))
 		peerManager.Validate(ctx, srvHost.ID(), shrexsub.Notification{
 			DataHash: dah.Hash(),
 			Height:   1,
 		})
 
-<<<<<<< HEAD
 		// corrupt namespace
-		namespace[len(namespace)-1]++
-
-		_, err := getter.GetSharesByNamespace(ctx, &dah, namespace)
-=======
-		// corrupt NID
-		nID := make([]byte, ipld.NamespaceSize)
-		copy(nID, maxNID)
-		nID[ipld.NamespaceSize-1]-- // pray for last byte to not be 0x00
+		namespace := make([]byte, share.NamespaceSize)
+		copy(namespace, maxNamespace)
+		namespace[share.NamespaceSize-1]-- // pray for last byte to not be 0x00
 		// check for namespace to be between max and min namespace in root
-		require.Len(t, filterRootsByNamespace(&dah, maxNID), 1)
-
-		sh, err := getter.GetSharesByNamespace(ctx, &dah, nID)
+		require.Len(t, filterRootsByNamespace(&dah, maxNamespace), 1)
+
+		sh, err := getter.GetSharesByNamespace(ctx, &dah, namespace)
 		require.ErrorIs(t, err, share.ErrNamespaceNotFound)
 		// no shares should be returned
 		require.Len(t, sh.Flatten(), 0)
-		require.Nil(t, sh.Verify(&dah, nID))
+		require.Nil(t, sh.Verify(&dah, namespace))
 	})
 
 	t.Run("ND_namespace_not_in_root", func(t *testing.T) {
@@ -137,26 +119,25 @@
 		t.Cleanup(cancel)
 
 		// generate test data
-		eds, dah, maxNID := generateTestEDS(t)
+		eds, dah, maxNamespace := generateTestEDS(t)
 		require.NoError(t, edsStore.Put(ctx, dah.Hash(), eds))
 		peerManager.Validate(ctx, srvHost.ID(), shrexsub.Notification{
 			DataHash: dah.Hash(),
 			Height:   1,
 		})
 
-		// corrupt NID
-		nID := make([]byte, ipld.NamespaceSize)
-		copy(nID, maxNID)
-		nID[ipld.NamespaceSize-1]++ // pray for last byte to not be 0xFF
+		// corrupt namespace
+		namespace := make([]byte, share.NamespaceSize)
+		copy(namespace, maxNamespace)
+		namespace[share.NamespaceSize-1]++ // pray for last byte to not be 0xFF
 		// check for namespace to be not in root
-		require.Len(t, filterRootsByNamespace(&dah, nID), 0)
-
-		sh, err := getter.GetSharesByNamespace(ctx, &dah, nID)
->>>>>>> 2046250e
+		require.Len(t, filterRootsByNamespace(&dah, namespace), 0)
+
+		sh, err := getter.GetSharesByNamespace(ctx, &dah, namespace)
 		require.ErrorIs(t, err, share.ErrNamespaceNotFound)
 		// no shares should be returned
 		require.Len(t, sh.Flatten(), 0)
-		require.Nil(t, sh.Verify(&dah, nID))
+		require.Nil(t, sh.Verify(&dah, namespace))
 	})
 
 	t.Run("EDS_Available", func(t *testing.T) {
@@ -218,13 +199,8 @@
 func generateTestEDS(t *testing.T) (*rsmt2d.ExtendedDataSquare, da.DataAvailabilityHeader, share.Namespace) {
 	eds := edstest.RandEDS(t, 4)
 	dah := da.NewDataAvailabilityHeader(eds)
-<<<<<<< HEAD
-	randNamespace := dah.RowRoots[(len(dah.RowRoots)-1)/2][:share.NamespaceSize]
-	return eds, dah, randNamespace
-=======
-	max := nmt.MaxNamespace(dah.RowRoots[(len(dah.RowRoots))/2-1], ipld.NamespaceSize)
+	max := nmt.MaxNamespace(dah.RowRoots[(len(dah.RowRoots))/2-1], share.NamespaceSize)
 	return eds, dah, max
->>>>>>> 2046250e
 }
 
 func testManager(
