--- conflicted
+++ resolved
@@ -81,12 +81,8 @@
 		return nil, err
 	}
 
-<<<<<<< HEAD
-	// return ErrNamespaceNotFound if no shares are found for the namespace.GetNamespace
-=======
 	// return ErrNamespaceNotFound along with collected proofs if no shares are found for the
-	// namespace.ID
->>>>>>> 2046250e
+	// namespace
 	if len(rootCIDs) == 1 && len(shares[0].Shares) == 0 {
 		return shares, share.ErrNamespaceNotFound
 	}
